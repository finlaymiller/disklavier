--- conflicted
+++ resolved
@@ -9,13 +9,6 @@
     SpectrogramNotesEncoder,
 )
 
-<<<<<<< HEAD
-from utils import console, basename
-from utils.midi import change_tempo_and_trim, get_bpm
-
-from typing import Optional
-
-=======
 project_root = os.path.abspath(os.path.join(os.getcwd(), ".."))
 if project_root not in sys.path:
     sys.path.insert(0, project_root)
@@ -28,7 +21,6 @@
 
 from typing import Optional
 
->>>>>>> 0711ad1e
 
 DEFAULT_CONFIG = {
     "device": "cuda:0",
@@ -45,11 +37,6 @@
         "vocab_size": 1536,
     },
     "encoder_weights_path": "/home/finlay/disklavier/src/ml/specdiff/note_encoder.bin",
-<<<<<<< HEAD
-    "ts_min": 4.500,
-    "ts_max": 5.119,
-=======
->>>>>>> 0711ad1e
 }
 
 TS_MIN = 4.500
@@ -62,23 +49,6 @@
 
     def __init__(
         self,
-<<<<<<< HEAD
-        new_config: Optional[dict] = None,  # TODO: bad naming
-        fix_time: bool = True,
-        verbose: bool = False,
-    ) -> None:
-        if config is None:
-            config = default_config
-        console.log(f"{self.tag} initializing spectrogram diffusion model")
-
-        # create a new config dictionary
-        config = (
-            DEFAULT_CONFIG.copy()
-        )  # use a copy to avoid modifying the global default
-
-        # override with new_config if provided
-        if new_config is not None:
-=======
         new_config: Optional[dict] = None,
         fix_time: bool = True,
         verbose: bool = False,
@@ -90,7 +60,6 @@
             config = DEFAULT_CONFIG
         else:
             config = DEFAULT_CONFIG
->>>>>>> 0711ad1e
             for k, v in new_config.items():
                 config[k] = v
 
@@ -99,26 +68,6 @@
         self.ts_max = config["ts_max"]
         self.fix_time = fix_time
         self.verbose = verbose
-<<<<<<< HEAD
-
-        try:
-            console.log(f"{self.tag} disabling gradient calculation")
-            torch.set_grad_enabled(False)
-            console.log(f"{self.tag} initializing processor")
-            self.processor = MidiProcessor()
-            console.log(f"{self.tag} initializing encoder")
-            self.encoder = SpectrogramNotesEncoder(**config["encoder_config"]).to(
-                self.device
-            )
-            console.log(f"{self.tag} setting encoder to evaluation mode")
-            self.encoder.eval()
-        except Exception as e:
-            console.print_exception(show_locals=True)
-            raise e
-
-        if os.path.exists(config["encoder_weights_path"]):
-            console.log(f"{self.tag} loading encoder weights")
-=======
         torch.set_grad_enabled(False)
         self.processor = MidiProcessor()
         self.encoder = SpectrogramNotesEncoder(**config["encoder_config"]).to(
@@ -126,7 +75,6 @@
         )
         self.encoder.eval()
         if os.path.exists(config["encoder_weights_path"]):
->>>>>>> 0711ad1e
             sd = torch.load(config["encoder_weights_path"], weights_only=True)
             self.encoder.load_state_dict(sd)
         else:
@@ -141,33 +89,6 @@
         console.log(f"{self.tag} model initialization complete")
 
     def embed(self, path: str) -> torch.Tensor:
-<<<<<<< HEAD
-        if self.fix_time:
-            bpm = get_bpm(path)
-            if self.verbose:
-                console.log(f"{self.tag} guessing that {basename(path)} has bpm {bpm}")
-
-            midi_len = pretty_midi.PrettyMIDI(path, initial_tempo=bpm).get_end_time()
-            if midi_len == 0:
-                console.log(
-                    f"{self.tag} [yellow] midi duration is 0, skipping[/yellow]"
-                )
-                return torch.zeros(1, 768)
-
-            if midi_len < self.ts_min or midi_len > self.ts_max:
-                new_bpm = bpm * (midi_len / self.ts_max)
-                if self.verbose:
-                    console.log(
-                        f"{self.tag} midi duration {midi_len:.03f} is out of bounds ({self.ts_min} to {self.ts_max}), changing tempo from {bpm} to {new_bpm:.03f}"
-                    )
-                tmp_dir = os.path.join(os.path.dirname(path), "tmp")
-                os.makedirs(tmp_dir, exist_ok=True)
-                tmp_file = os.path.join(tmp_dir, basename(path))
-                change_tempo_and_trim(path, tmp_file, new_bpm)
-                path = tmp_file
-
-=======
->>>>>>> 0711ad1e
         if self.verbose:
             console.log(f"{self.tag} generating embedding for '{path}'")
         if self.fix_time:
