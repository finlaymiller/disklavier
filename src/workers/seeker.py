--- conflicted
+++ resolved
@@ -355,33 +355,21 @@
                 f"{self.tag} {len(self.played_files)} played files:\n{self.played_files[-5:]}"
             )
 
-<<<<<<< HEAD
         # --- determine query file ---
         query_file = basename(self.played_files[-1])
         # match based on neighboring file instead of current
         if self.params.match != "current" and query_file in self.filenames:
             track, segment, augmentation = query_file.split("_")
             new_query_file = self.neighbor_table.loc[
-=======
-        # --- handle not matching against current file ---
-        query_file_key = basename(self.played_files[-1])
-        if (
-            self.params.match != "current" and query_file_key in self.filenames
-        ):  # query_file_key should be in filenames if it was played
-            track, segment, augmentation = query_file_key.split("_")
-            # neighbor_table uses base keys (track_seg)
-            neighbor_base_key = self.neighbor_table.loc[
->>>>>>> 293e53cf
                 f"{track}_{segment}", self.params.match
             ]
             # Reconstruct the key with augmentation
-            new_query_file_key = f"{neighbor_base_key}_{augmentation}"
+            new_query_file_key = f"{new_query_file}_{augmentation}"
             if new_query_file_key is not None:
                 console.log(
-                    f"{self.tag} finding match for '{new_query_file_key}' instead of '{query_file_key}' due to match mode {self.params.match}"
-                )
-<<<<<<< HEAD
-                query_file = new_query_file
+                    f"{self.tag} finding match for '{new_query_file_key}' instead of '{query_file}' due to match mode {self.params.match}"
+                )
+                query_file = str(new_query_file)
 
         # --- get query embedding ---
         # first, look in existing index then, if no embedding is found, calculate manually
@@ -395,15 +383,10 @@
             # couldn't find embedding in index, calculate manually
             pf_new = self.played_files[-1]
 
-=======
-                query_file_key = new_query_file_key
-        if self.verbose and query_file_key in self.filenames:
->>>>>>> 293e53cf
-            console.log(
-                f"{self.tag} querying with key '{query_file_key}' for _get_best"
-            )
-
-<<<<<<< HEAD
+            console.log(
+                f"{self.tag}[yellow] unable to find embedding for '{query_file}', calculating manually from '{pf_new}'"
+            )
+
             # add the new embedding to the index and update filenames list and dictionary
             embedding = self.get_embedding(pf_new)
             embedding /= np.linalg.norm(embedding, axis=1, keepdims=True)
@@ -434,17 +417,12 @@
             console.log(f"{self.tag} querying with key '{query_file}'")
 
         indices, similarities = self._faiss_search(query_embedding)
-=======
-        # --- get embedding and search ---
-        indices, similarities = self._get_embedding_and_search(query_file_key)
->>>>>>> 293e53cf
         if self.verbose:
             for i in range(min(3, len(indices))):
                 console.log(
                     f"{self.tag}\t\t{i}: {self.filenames[indices[i]]} {similarities[i]:.05f}"
                 )
 
-<<<<<<< HEAD
         # find most similar valid match
         if "player" in query_file:
             # no neighbor for recordings
@@ -472,46 +450,6 @@
 
             next_segment_name = self.base_file(segment_name)
             next_track = next_segment_name.split("_")[0]
-=======
-        # --- find most similar valid match ---
-        next_file = self._get_random()
-        final_similarity = 0.0
-        played_base_keys_for_check = {
-            os.path.splitext(self.base_file(f))[0] for f in self.played_files
-        }
-
-        if self.params.match != "current":
-            played_base_keys_for_check.add(
-                os.path.splitext(self.base_file(query_file_key + ".mid"))[0]
-            )
-
-        for idx, similarity_val in zip(indices, similarities):
-            segment_name_key = str(self.filenames[idx])
-
-            if segment_name_key == query_file_key:
-                continue
-
-            if query_file_key.startswith("player"):
-                next_file = f"{segment_name_key}.mid"
-                final_similarity = float(similarity_val)
-                console.log(
-                    f"{self.tag} found player source match: '{next_file}' sim {final_similarity:.4f}"
-                )
-                break
-
-            # dont replay files based on their base version (track_seg)
-            segment_base_key = os.path.splitext(
-                self.base_file(segment_name_key + ".mid")
-            )[0]
-            if segment_base_key in played_base_keys_for_check:
-                if self.verbose:
-                    console.log(
-                        f"{self.tag} skipping replay of base '{segment_base_key}' from '{segment_name_key}'"
-                    )
-                continue
-
-            next_track = segment_name_key.split("_")[0]
->>>>>>> 293e53cf
             # switch to different track after self.n_transition_interval segments
             if hop and self.n_segment_repeats >= self.n_transition_interval:
                 played_tracks_bases = {
@@ -520,25 +458,21 @@
                 if next_track in played_tracks_bases:
                     if self.verbose:
                         console.log(
-                            f"{self.tag} transitioning hop: skipping '{segment_name_key}' from same track family '{next_track}'"
+                            f"{self.tag} transitioning hop: skipping '{segment_name}' from same track family '{next_track}'"
                         )
                     continue
                 else:
-                    next_file = f"{segment_name_key}.mid"
-                    final_similarity = float(similarity_val)
+                    next_file = f"{segment_name}.mid"
+                    final_similarity = float(similarity)
                     if self.verbose:
                         console.log(
                             f"{self.tag} transitioning hop: new track found '{next_file}'"
                         )
                     break
 
-<<<<<<< HEAD
             # all conditions met
             next_file = f"{segment_name}.mid"
-=======
-            next_file = f"{segment_name_key}.mid"
-            final_similarity = float(similarity_val)
->>>>>>> 293e53cf
+            final_similarity = float(similarity)
             break
 
         console.log(
