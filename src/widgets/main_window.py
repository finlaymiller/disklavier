--- conflicted
+++ resolved
@@ -61,7 +61,6 @@
         geometry = self.screen().availableGeometry()
         self.setMinimumSize(800, 600)
         self.resize(int(geometry.width() * 0.8), int(geometry.height() * 0.8))
-<<<<<<< HEAD
 
     def set_model(self, model):
         """
@@ -82,8 +81,6 @@
         # if they were already created.
         # if self.model is not None and hasattr(self, 'workers'):
         # self.init_workers() # Or a more specific update method
-=======
->>>>>>> 0711ad1e
 
     def _build_timer(self):
         # Create velocity label (left side)
@@ -234,19 +231,10 @@
             self.params.audio, self.params.bpm, self.p_log
         )
         panther = workers.Panther(self.params.panther, self.params.bpm)
-<<<<<<< HEAD
         # seeker.set_panther(panther)
         self.workers = Staff(
             seeker, player, scheduler, midi_recorder, audio_recorder, panther
         )
-=======
-        self.workers = Staff(
-            seeker, player, scheduler, midi_recorder, audio_recorder, panther
-        )
-
-        # connect seeker and panther
-        seeker.set_panther(panther)
->>>>>>> 0711ad1e
 
     def switch_to_piano_roll(self, q_gui: Queue):
         console.log(f"{self.tag} switching to piano roll view")
