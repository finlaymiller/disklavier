import os
import yaml
import mido
from queue import Queue
from threading import Event
from omegaconf import OmegaConf
from PySide6 import QtWidgets, QtCore
from datetime import datetime

import workers
from workers import Staff
from workers.midi_control_listener import MidiControlListener
from utils import console, write_log
from widgets.runner import RunWorker
from widgets.param_editor import ParameterEditorWidget
from widgets.piano_roll import PianoRollWidget
from widgets.recording_widget import RecordingWidget

from typing import Optional


class MainWindow(QtWidgets.QMainWindow):
    tag = "[white]main[/white]  :"
    workers: Staff
    midi_stop_event: Event
    run_thread: Optional[RunWorker] = None
    midi_listener: Optional[MidiControlListener] = None

    def __init__(self, args, params):
        self.args = args
        self.params = params
        self.params.bpm = self.args.bpm
        self.td_system_start = datetime.now()
        self.recording_offset = 0  # seconds

        QtWidgets.QMainWindow.__init__(self)
        self.setWindowTitle("disklavier")

        # toolbar
        self.toolbar = QtWidgets.QToolBar("Time Toolbar")
        self.addToolBar(QtCore.Qt.ToolBarArea.TopToolBarArea, self.toolbar)
        self._build_timer()

        # start by editing parameters
        self.param_editor = ParameterEditorWidget(self.params, self)
        self.setCentralWidget(self.param_editor)

        # Instantiate RecordingWidget
        self.recording_widget = RecordingWidget(self)

        # status bar
        self.status = self.statusBar()
        self.status.showMessage("parameter editor loaded")
        self.status.setVisible(True)  # Ensure it's always visible by default

        # Add buttons to status bar
        self.stop_btn = QtWidgets.QPushButton("Stop")
        self.stop_btn.clicked.connect(self.stop_clicked)
        self.stop_btn.setEnabled(False)  # Disabled by default
        self.status.addPermanentWidget(self.stop_btn)
        self.start_btn = QtWidgets.QPushButton("Start")
        self.start_btn.setDefault(True)  # Make it the default button
        self.start_btn.clicked.connect(self.start_clicked)
        self.status.addPermanentWidget(self.start_btn)

        # Window dimensions
        geometry = self.screen().availableGeometry()
        self.setMinimumSize(800, 600)
        self.resize(int(geometry.width() * 0.8), int(geometry.height() * 0.8))

    def _build_timer(self):
        # Create velocity label (left side)
        self.velocity_label = QtWidgets.QLabel("Velocity: <b>0.0</b>")
        self.velocity_label.setAlignment(QtCore.Qt.AlignmentFlag.AlignLeft)
        self.velocity_label.setMinimumWidth(120)
        font = self.velocity_label.font()
        font.setPointSize(font.pointSize() + 1)
        self.velocity_label.setFont(font)
        self.toolbar.addWidget(self.velocity_label)

        # Create segments label (after velocity)
        self.segments_label = QtWidgets.QLabel("Segments Left: N/A")
        self.segments_label.setAlignment(QtCore.Qt.AlignmentFlag.AlignLeft)
        self.segments_label.setMinimumWidth(150)
        self.segments_label.setFont(font)  # use same font as velocity
        self.toolbar.addWidget(self.segments_label)

        # Create status label (middle)
        self.status_label = QtWidgets.QLabel("Initializing...")
        self.status_label.setAlignment(QtCore.Qt.AlignmentFlag.AlignCenter)
        self.status_label.setMinimumWidth(300)
        self._update_status_style("Initializing...")
        status_font = self.status_label.font()
        status_font.setPointSize(status_font.pointSize() + 1)
        status_font.setBold(True)
        self.status_label.setFont(status_font)
        self.toolbar.addWidget(self.status_label)

        # Add spacer between status and time
        spacer = QtWidgets.QWidget()
        spacer.setSizePolicy(
            QtWidgets.QSizePolicy.Policy.Expanding,
            QtWidgets.QSizePolicy.Policy.Expanding,
        )
        self.toolbar.addWidget(spacer)

        # Create time label (right side)
        self.time_label = QtWidgets.QLabel()
        self.time_label.setAlignment(QtCore.Qt.AlignmentFlag.AlignRight)
        self.time_label.setMinimumWidth(100)
        self.toolbar.addWidget(self.time_label)

        # Timer to update the time and velocity
        self.timer = QtCore.QTimer(self)
        self.timer.timeout.connect(self._update_time)
        self.timer.start(100)  # update every 100ms for smoother velocity updates

        # Initial time update
        self._update_time()

    def _update_time(self):
        """
        update the time display in the toolbar.
        """
        current_time = QtCore.QTime.currentTime()
        time_text = current_time.toString("hh:mm:ss")
        delta = datetime.now() - self.td_system_start
        delta_text = f"{delta.seconds//3600:02d}:{(delta.seconds//60)%60:02d}:{delta.seconds%60:02d}"
        self.time_label.setText(time_text + " | " + delta_text)

        # Update velocity display if workers are initialized
        if hasattr(self, "workers") and hasattr(self.workers, "midi_recorder"):
            avg_vel = self.workers.midi_recorder.avg_velocity

            # Determine color based on velocity
            if avg_vel < 40:
                color = "light blue"
            elif avg_vel < 80:
                color = "orange"
            else:
                color = "red"

            self.velocity_label.setText(
                f"Velocity: <b><font color='{color}'>{avg_vel:.1f}</font></b>"
            )

    def init_fs(self):
        """
        initialize the filesystem.
        """
        # filesystem setup
        # create session output directories
        if not os.path.exists(self.p_log) and self.args.verbose:
            console.log(f"{self.tag} creating new logging folder at '{self.p_log}'")
        self.p_playlist = os.path.join(self.p_log, "playlist")
        os.makedirs(self.p_playlist, exist_ok=True)
        self.p_aug = os.path.join(self.p_log, "augmentations")
        os.makedirs(self.p_aug, exist_ok=True)

        # specify recording files
        self.pf_master_recording = os.path.join(self.p_log, f"master-recording.mid")
        self.pf_system_recording = os.path.join(self.p_log, f"system-recording.mid")
        self.pf_player_query = os.path.join(self.p_log, f"player-query.mid")
        self.pf_player_accompaniment = os.path.join(
            self.p_log, f"player-accompaniment.mid"
        )
        self.pf_schedule = os.path.join(self.p_log, f"schedule.mid")

        # copy old recording if replaying
        if self.args.replay and self.params.initialization == "recording":
            import shutil

            shutil.copy2(self.params.kickstart_path, self.pf_player_query)
            console.log(
                f"{self.tag} moved old recording to current folder '{self.pf_player_query}'"
            )
            self.params.seeker.pf_recording = self.pf_player_query

        # initialize playlist file
        self.pf_playlist = os.path.join(
            self.p_log, f"playlist_{self.td_system_start.strftime('%y%m%d-%H%M%S')}.csv"
        )
        write_log(self.pf_playlist, "position", "start time", "file path", "similarity")
        console.log(f"{self.tag} filesystem set up complete")

    def init_workers(self):
        """
        initialize the workers.
        """
        scheduler = workers.Scheduler(
            self.params.scheduler,
            self.params.bpm,
            self.p_log,
            self.p_playlist,
            self.td_system_start,
            self.params.n_transitions,
            self.params.initialization == "recording",
        )
        seeker = workers.Seeker(
            self.params.seeker,
            self.p_aug,
            self.args.tables,
            self.args.dataset_path,
            self.p_playlist,
            self.params.bpm,
        )
        player = workers.Player(
            self.params.player, self.params.bpm, self.td_system_start
        )
        midi_recorder = workers.MidiRecorder(
            self.params.recorder,
            self.params.bpm,
            self.pf_player_query,
        )
        audio_recorder = workers.AudioRecorder(
            self.params.audio, self.params.bpm, self.p_log
        )
        panther = workers.Panther(self.params.panther, self.params.bpm)
        self.workers = Staff(
            seeker, player, scheduler, midi_recorder, audio_recorder, panther
        )

        # connect seeker and panther
        self.workers.seeker.set_panther(self.workers.panther)
        self.workers.midi_recorder.s_recording_progress.connect(
            self.recording_widget.update_recording_time
        )

        self.status.showMessage("workers initialized")

        # --- initialize midi control listener(s) ---
        if hasattr(self.args, "midi_control") and self.args.midi_control:
            console.log(
                f"{self.tag} initializing midi control listener..."
            )
            self.midi_listener = MidiControlListener(
                app_params=self.params.midi_control,
                run_worker_ref=None,
                player_ref=self.workers.player,
            )
        else: 
            console.log(
                f"{self.tag} midi control listener is disabled"
            )

    def switch_to_piano_roll(self, q_gui: Queue):
        console.log(f"{self.tag} switching to piano roll view")
        self.piano_roll = PianoRollWidget(q_gui, self)
        self.setCentralWidget(self.piano_roll)
        if hasattr(self, "run_thread") and self.run_thread is not None:
            self.run_thread.s_transition_times.connect(
                self.piano_roll.pr_view.update_transitions
            )
        self.status.showMessage("piano roll view activated")

        # Ensure status bar is visible
        self.status.setVisible(True)

    def save_and_start(self, params):
        """
        save parameters to yaml file and start the application
        """
        ts_start = self.td_system_start.strftime("%y%m%d-%H%M%S")

        # filesystem setup
        # create session output directories
        self.p_log = os.path.join(
            self.args.output,
            f"{ts_start}_{self.params.seeker.metric}_{self.params.initialization}_{self.params.seeker.seed}",
        )
        os.makedirs(self.p_log, exist_ok=True)

        # Create parameters file in p_log
        param_file = os.path.join(self.p_log, "parameters.yaml")

        try:
            with open(param_file, "w") as f:
                yaml.dump(OmegaConf.to_container(params), f, default_flow_style=False)

            self.status.showMessage(f"Parameters saved to {param_file}")
            self.status_label.setText(f"Parameters saved")
            console.log(f"{self.tag} parameters saved to '{param_file}'")
        except Exception as e:
            self.status.showMessage(f"Error saving parameters: {str(e)}")
            self.status_label.setText(f"Error saving parameters")
            console.log(f"{self.tag} error saving parameters: {str(e)}")

        self.status.showMessage("initializing filesystem")
        self.status_label.setText("Initializing filesystem")
        self.init_fs()
        self.status.showMessage("initializing workers")
        self.status_label.setText("Initializing workers")
        self.init_workers()

        self.workers.midi_recorder.s_recording_progress.connect(
            self.recording_widget.update_recording_time
        )

        self.status.showMessage("system initialization complete, preparing UI")
        self.status_label.setText("System initialization complete, preparing UI")

        # Switch to RecordingWidget
        self.recording_widget.reset_widget()
        self.setCentralWidget(self.recording_widget)
        self.status.showMessage("recording view active")
        self.status_label.setText("Recording View")

        # Start the main processing in a QThread
        self.run_thread = RunWorker(self)
        self.run_thread.s_start_time.connect(self.update_start_time)
        self.run_thread.s_status.connect(self.update_status)
        self.run_thread.s_segments_remaining.connect(self.update_segments_display)
        # Connect RunWorker signals to RecordingWidget
        self.run_thread.s_augmentation_started.connect(
            self.recording_widget.init_augmentation_progress
        )
        self.run_thread.s_embedding_processed.connect(
            self.recording_widget.update_augmentation_progress
        )
        self.run_thread.start()

        # Enable stop button now that system is running
        self.stop_btn.setEnabled(True)
        self.start_btn.setEnabled(False)

        # Make sure status bar is visible
        self.status.setVisible(True)

        # Start MIDI listener if it was initialized and we have a run_thread
        if self.midi_listener is not None:
            console.log(f"{self.tag} starting midi control listener with run_thread...")
            self.midi_listener.run_worker_ref = self.run_thread
            self.midi_listener.start()

    def update_start_time(self, start_time):
        """
        update the system start time based on the signal from run thread.
        """
        self.td_start = start_time
        if hasattr(self, "piano_roll"):
            self.piano_roll.td_start = start_time

    def update_segments_display(self, remaining_count: int):
        """
        update the segments remaining display in the toolbar.

        parameters
        ----------
        remaining_count : int
            number of segments left to play.
        """
        self.segments_label.setText(f"Segments Left: {remaining_count}")

    def update_status(self, message: str):
        """
        update both status bar and toolbar status label with the message.

        parameters
        ----------
        message : str
            status message to display.
        """
        self.status.showMessage(message)
        self._update_status_style(message)
        # self.segments_label.setText("Segments Left: N/A")

    def _update_status_style(self, message: str):
        # default style
        style = "border-radius: 4px; padding: 2px 8px;"

        # check if message matches the pattern "now playing 'x_y_tNNsNN'"
        if "now playing" in message and "s" in message:
            try:
                # extract the number after 's'
                s_index = message.rindex("s")
                number = int(message[s_index + 1 :].split("'")[0])

                # set background color based on even/odd
                if number % 2 == 0:
                    style += "background-color: #90EE90;"  # light green
                else:
                    style += "background-color: #ADD8E6;"  # light blue
            except (ValueError, IndexError):
                pass  # if parsing fails, use default style

        self.status_label.setStyleSheet(style)
        self.status_label.setText(message)

    def cleanup_workers(self):
        """
        clean up worker threads.
        """
        if not hasattr(self, "workers"):
            return

        console.log(f"{self.tag} cleaning up workers...")

        # Stop the run thread if it exists
        if self.run_thread is not None and self.run_thread.isRunning():
            console.log(f"{self.tag} requesting run_thread to stop...")
            self.run_thread.stop_requested = True
            self.run_thread.quit()
            if not self.run_thread.wait(5000):
                console.log(
                    f"{self.tag} [yellow]run_thread did not terminate gracefully, forcing termination...[/yellow]"
                )
                self.run_thread.terminate()
                self.run_thread.wait()
            else:
                console.log(f"{self.tag} run_thread finished.")
        self.run_thread = None

        if self.midi_listener is not None and self.midi_listener.running:
            console.log(f"{self.tag} stopping midi listener during cleanup...")
            self.midi_listener.stop()

        if hasattr(self, "workers") and self.workers is not None:
            pass

        console.log(f"{self.tag} worker thread cleanup process complete.")

    def stop_clicked(self):
        self.cleanup_workers()

<<<<<<< HEAD
        self.status.showMessage("stopping run...")
        console.log(f"{self.tag} stop button clicked.")
        self.status.showMessage("run stopped.")
        self.start_btn.setEnabled(True)
        self.stop_btn.setEnabled(False)
=======
        self.status.showMessage("stopped")
        self.status_label.setText("Stopped")

        # Reset recording widget state
        if hasattr(self, "recording_widget"):
            self.recording_widget.reset_widget()

        # Return to parameter editor (original state)
        if hasattr(self, "piano_roll"):
            self.param_editor = ParameterEditorWidget(self.params, self)
            self.setCentralWidget(self.param_editor)
            self.status.showMessage("returned to parameter editor")
        elif hasattr(
            self, "param_editor"
        ):  # Ensure param_editor exists if piano_roll was never shown
            self.setCentralWidget(self.param_editor)
            self.status.showMessage("returned to parameter editor")
>>>>>>> 293e53cf

    def closeEvent(self, event):
        """
        handle window close event.
        """
        console.log(f"{self.tag} close event triggered.")
        self.cleanup_workers()
        console.log(f"{self.tag} saving console log...")
        super().closeEvent(event)
        event.accept()

    def resizeEvent(self, event):
        super().resizeEvent(event)
        self.window_height = self.height()
        self.window_width = self.width()

    def start_clicked(self):
        """
        handles the start button click.
        retrieves updated parameters from the editor and initiates the save and start sequence.
        """
        console.log(
            f"{self.tag} start button clicked. retrieving params and starting..."
        )
        if hasattr(self, "param_editor") and self.param_editor is not None:
            updated_params = self.param_editor.get_updated_params()
            self.params = updated_params  # Update MainWindow's params
            self.save_and_start(self.params)
        else:
            console.log(f"{self.tag} [red]param_editor not found. cannot start.[/red]")
            # Optionally, try to start with existing self.params if that's a valid fallback
            # self.save_and_start(self.params)
            self.status.showMessage("Error: Parameter editor not available.")<|MERGE_RESOLUTION|>--- conflicted
+++ resolved
@@ -422,13 +422,6 @@
     def stop_clicked(self):
         self.cleanup_workers()
 
-<<<<<<< HEAD
-        self.status.showMessage("stopping run...")
-        console.log(f"{self.tag} stop button clicked.")
-        self.status.showMessage("run stopped.")
-        self.start_btn.setEnabled(True)
-        self.stop_btn.setEnabled(False)
-=======
         self.status.showMessage("stopped")
         self.status_label.setText("Stopped")
 
@@ -446,7 +439,6 @@
         ):  # Ensure param_editor exists if piano_roll was never shown
             self.setCentralWidget(self.param_editor)
             self.status.showMessage("returned to parameter editor")
->>>>>>> 293e53cf
 
     def closeEvent(self, event):
         """
