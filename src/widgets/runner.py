--- conflicted
+++ resolved
@@ -12,11 +12,7 @@
 
 import workers
 from workers import Staff
-<<<<<<< HEAD
 from utils import basename, console, midi, write_log, panther
-=======
-from utils import basename, console, midi, write_log
->>>>>>> 666a2905
 from utils.midi import TICKS_PER_BEAT
 
 from typing import Optional
@@ -185,8 +181,11 @@
             console.log(f"{self.tag} next average velocity: {next_avg_velocity}")
             # scale velocity of next match
             midi.ramp_vel(self.pf_augmentations, next_avg_velocity, self.args.bpm)
-
         try:
+            td_start = datetime.now() + timedelta(seconds=self.params.startup_delay)
+            console.log(
+                f"{self.tag} start time set to {td_start.strftime('%y-%m-%d %H:%M:%S')}"
+            )
             self.s_start_time.emit(td_start)
             self.staff.scheduler.td_start = td_start
             self.metronome.td_start = td_start
@@ -221,23 +220,12 @@
                 for aug in self.pf_augmentations:
                     self._queue_file(aug, None)
 
-<<<<<<< HEAD
             # --- Main Run Loop ---
             console.log(f"{self.tag} Starting main run loop...")
-            last_time = time.time()
+            tempo = mido.bpm2tempo(self.params.bpm)
             self.stop_requested = False  # Reset stop flag
 
             while not self.stop_requested:
-                current_time = time.time()
-                elapsed = current_time - last_time
-                last_time = current_time
-
-=======
-            # play for set number of transitions
-            # TODO: move this to be managed by scheduler and track scheduler state instead
-            tempo = mido.bpm2tempo(self.params.bpm)
-            while self.n_files_queued < self.params.n_transitions:
->>>>>>> 666a2905
                 self._emit_current_file()
 
                 # check amount of time remaining in queue
@@ -254,7 +242,6 @@
                 if remaining_seconds < self.params.startup_delay * 2:
                     pf_next_file, similarity = self.staff.seeker.get_next()
                     self._queue_file(pf_next_file, similarity)
-<<<<<<< HEAD
                 # Check if player thread is still alive
                 if not self.thread_player.is_alive():
                     console.log(
@@ -308,21 +295,11 @@
                         )
                 # --- End Player Tracking ---
 
-                # Update queue time estimate
-                self.ts_queue -= elapsed
-
                 # Check if playback queue is empty (player might finish early)
                 if self.q_playback.empty() and not self.thread_player.is_alive():
                     console.log(
                         f"{self.tag} Playback queue empty and player thread stopped. Exiting loop."
                     )
-=======
-
-                time.sleep(0.1)
-                if not self.thread_player.is_alive():
-                    console.log(f"{self.tag} player ran out of notes, exiting")
-                    self.thread_player.join(0.1)
->>>>>>> 666a2905
                     break
 
                 # Small sleep to prevent busy-waiting
@@ -478,7 +455,6 @@
         # self.finished.emit() # If using QThread's finished signal
 
     def _queue_file(self, file_path: str, similarity: float | None) -> None:
-<<<<<<< HEAD
         # Check if file exists before queueing
         if not os.path.exists(file_path):
             console.log(
@@ -486,11 +462,12 @@
             )
             return
 
-        ts_seg_len, ts_seg_start = self.staff.scheduler.enqueue_midi(
+        _, ts_seg_start, tt_end_tick = self.staff.scheduler.enqueue_midi(
             file_path, self.q_playback, self.q_gui, similarity
         )
 
-        self.ts_queue += ts_seg_len
+        self.tt_queue_end_tick = max(self.tt_queue_end_tick, tt_end_tick)
+
         # Avoid adding duplicates if path comes from seeker vs augment
         base_file_path = os.path.basename(file_path)
         if (
@@ -499,14 +476,6 @@
         ):
             self.staff.seeker.played_files.append(file_path)
 
-=======
-        _, ts_seg_start, tt_end_tick = self.staff.scheduler.enqueue_midi(
-            file_path, self.q_playback, self.q_gui, similarity
-        )
-
-        self.tt_queue_end_tick = max(self.tt_queue_end_tick, tt_end_tick)
-        self.staff.seeker.played_files.append(file_path)
->>>>>>> 666a2905
         self.n_files_queued += 1
         self.s_transition_times.emit(self.staff.scheduler.ts_transitions)
         start_time = self.td_start + timedelta(seconds=ts_seg_start)
