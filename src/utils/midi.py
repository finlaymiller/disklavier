--- conflicted
+++ resolved
@@ -655,23 +655,6 @@
 
     mid.tracks = new_tracks
     mid.save(output_file)
-<<<<<<< HEAD
-    return os.path.isfile(output_file)
-
-
-def get_msg_time(
-    msg, offset: int = 0, start: datetime | None = None, tempo: int = 60
-) -> datetime:
-    if not start:
-        start = datetime.now()
-        console.log(f"[yellow]no start time found, using current time: {start}[/yellow]")
-    console.log(f"msg: {msg}")
-    time_seconds = timedelta(seconds=mido.tick2second(msg.time, TICKS_PER_BEAT, tempo))
-    offset_seconds = timedelta(seconds=mido.tick2second(offset, TICKS_PER_BEAT, tempo))
-    console.log(f"message time: {time_seconds}\t offset_seconds: {offset_seconds}\tstart: {start}")
-    console.log(f"start + time_seconds + offset_seconds: {start + time_seconds + offset_seconds}")
-    return start + time_seconds + offset_seconds
-=======
 
     return os.path.isfile(output_file)
 
@@ -870,4 +853,17 @@
                 new_track.append(msg_copy)
 
     return new_midi
->>>>>>> a2e9772c
+
+
+def get_msg_time(
+    msg, offset: int = 0, start: datetime | None = None, tempo: int = 60
+) -> datetime:
+    if not start:
+        start = datetime.now()
+        console.log(f"[yellow]no start time found, using current time: {start}[/yellow]")
+    console.log(f"msg: {msg}")
+    time_seconds = timedelta(seconds=mido.tick2second(msg.time, TICKS_PER_BEAT, tempo))
+    offset_seconds = timedelta(seconds=mido.tick2second(offset, TICKS_PER_BEAT, tempo))
+    console.log(f"message time: {time_seconds}\t offset_seconds: {offset_seconds}\tstart: {start}")
+    console.log(f"start + time_seconds + offset_seconds: {start + time_seconds + offset_seconds}")
+    return start + time_seconds + offset_seconds