import os
from pretty_midi import PrettyMIDI, Instrument, Note
import mido
from mido import MidiFile, MetaMessage
import numpy as np
from pathlib import Path
<<<<<<< HEAD
import matplotlib.pyplot as plt
import matplotlib.patches as patches
import mido
from mido import MidiFile, MetaMessage
=======
import cv2
from scipy.signal import convolve2d
>>>>>>> 0920fec7

from utils import console

from typing import Tuple, List


def quantize_midi(filename, sections_per_beat) -> PrettyMIDI:
    """
    Quantizes a MIDI file into sections_per_beat sections per beat.

    Parameters:
        midi_file_path (str): Path to the MIDI file.
        sections_per_beat (int): Number of quantization sections per beat.

    Returns:
        pretty_midi.PrettyMIDI: A quantized PrettyMIDI object.
    """
    midi_data = PrettyMIDI(filename)
    bpm = int(filename.split("-")[1])
    section_duration = 60.0 / bpm / sections_per_beat

    for instrument in midi_data.instruments:
        for note in instrument.notes:
            note.start = round(note.start / section_duration) * section_duration
            note.end = round(note.end / section_duration) * section_duration

    return midi_data


def blur_pr(midi: PrettyMIDI, do_center: bool = True, delta_max: int = 55):
    pr = midi.get_piano_roll()
    if do_center:
        pr = strip_and_pad(pr, delta_max)
    filter = np.full((3, 3), 1 / 9)
    width = 64
    height = int(pr.shape[0] / 4)
    small_img = cv2.resize(pr, (width, height), interpolation=cv2.INTER_AREA)
    blurred_img = convolve2d(small_img, filter)

    return np.asarray(blurred_img).flatten().tolist()


def strip_and_pad(pr, h_max):
    trimmed_pr = trim_piano_roll(pr)

    current_h = trimmed_pr.shape[0]
    total_padding = max(h_max + 2 - current_h, 0)  # Ensure non-negative padding

    top_padding = total_padding // 2
    bottom_padding = total_padding - top_padding

    padded_pr = np.pad(
        trimmed_pr,
        ((top_padding, bottom_padding), (0, 0)),
        mode="constant",  # type: ignore
        constant_values=0,
    )

    return padded_pr


def trim_piano_roll(piano_roll, min=None, max=None):
    """
    Trims the piano roll by removing rows above the highest note and below the
    lowest note.

    Parameters:
        piano_roll (np.array): A 2D NumPy array representing the piano roll.
        min (int): The note to remove everything below. If none is provided, the
        lowest note in the roll will be used
        max (int): The note to remove everything above. If none is provided, the
        highest note in the roll will be used

    Returns:
        np.array: The trimmed piano roll.
    """
    non_zero_rows = np.where(np.any(piano_roll > 0, axis=1))[0]

    if non_zero_rows.size == 0:
        return piano_roll

    lowest_note = non_zero_rows.min() if min is None else min
    highest_note = non_zero_rows.max() if max is None else max

    trimmed_piano_roll = piano_roll[lowest_note : highest_note + 1, :]

    return trimmed_piano_roll


def lstrip_midi(mid: PrettyMIDI):
    """Modify MIDI object so that the first note is at 0.0s."""
    for instrument in mid.instruments:
        if not instrument.notes:
            continue
        first_note_start = instrument.notes[0].start
        for note in instrument.notes:
            note.start -= first_note_start
            note.end -= first_note_start
    return mid


def stretch_midi_file(
    midi: MidiFile, new_duration_seconds: float, caller: str = "[cyan]utils[/cyan] : "
) -> MidiFile:
    """"""
    console.log(
        f"{caller} rescaling file from {midi.length:.02f} s to {new_duration_seconds:.02f} s (x {new_duration_seconds / midi.length:.03f})"
    )
    # Calculate stretch factor based on the original duration
    stretch_factor = new_duration_seconds / midi.length

    # Scale the time attribute of each message by the stretch factor
    for track in midi.tracks:
        for msg in track:
            msg.time = int(msg.time * stretch_factor)

    return midi


def set_tempo(input_file_path, target_tempo) -> None:
    """"""
    mid = MidiFile(input_file_path)
    tempo = mido.bpm2tempo(target_tempo)
    mid.tracks[0].insert(0, MetaMessage("set_tempo", tempo=tempo, time=0))
    mid.save(input_file_path)


def get_tempo(midi_file_path) -> float:
    """"""
    midi_file = MidiFile(midi_file_path)

    # Default MIDI tempo is 120 BPM, which equals 500000 microseconds per beat
    tempo = 500000  # Default tempo

    for track in midi_file.tracks:
        for msg in track:
            if msg.type == "set_tempo":
                tempo = msg.tempo
                break
        if tempo != 500000:
            break

    return mido.tempo2bpm(tempo)


def get_note_min_max(input_file_path) -> Tuple[int, int]:
    """returns the values of the highest and lowest notes in a midi file"""
    mid = MidiFile(input_file_path)

    lowest_note = 127
    highest_note = 0

    for track in mid.tracks:
        for msg in track:
            if not msg.is_meta and msg.type in ["note_on", "note_off"]:
                # Update lowest and highest note if this is a note_on message
                if msg.velocity > 0:  # Considering note_on messages only
                    lowest_note = min(lowest_note, msg.note)
                    highest_note = max(highest_note, msg.note)

    return (lowest_note, highest_note)


def transpose_midi(input_file_path: str, output_file_path: str, semitones: int) -> None:
    """
    Transposes all the notes in a MIDI file by a specified number of semitones.

    Args:
    - input_file_path: Path to the input MIDI file.
    - output_file_path: Path where the transposed MIDI file will be saved.
    - semitones: Number of semitones to transpose the notes. Positive for up, negative for down.
    """

    midi = PrettyMIDI(input_file_path)
    for instrument in midi.instruments:
        # Don't want to shift drum notes
        if not instrument.is_drum:
            for note in instrument.notes:
                note.pitch += semitones
    midi.write(output_file_path)


def semitone_transpose(
    midi_path: str, output_dir: str, num_iterations: int = 1
) -> List[str]:
    """vertically shift a matrix
    chatgpt
    """
    new_filename = Path(midi_path).stem.split("_")
    new_filename = f"{new_filename[0]}_{new_filename[1]}"
    lowest_note, highest_note = get_note_min_max(midi_path)
    max_up = 108 - highest_note  # TODO double-check this IRL
    max_down = lowest_note

    # zipper up & down
    up = 1
    down = -1
    new_files = []
    for i in range(num_iterations):
        up_filename = f"{new_filename}_u{up:02d}.mid"
        up_filepath = os.path.join(output_dir, up_filename)
        down_filename = f"{new_filename}_d{abs(down):02d}.mid"
        down_filepath = os.path.join(output_dir, down_filename)

        if i % 2 == 0:
            if (
                up > max_up
            ):  # If exceeding max_up, adjust by switching to down immediately
                transpose_midi(midi_path, down_filepath, down)
                new_files.append(down_filepath)
                down -= 1
            else:
                transpose_midi(midi_path, up_filepath, up)
                new_files.append(up_filepath)
                up += 1
        else:
            if (
                abs(down) > max_down
            ):  # If exceeding max_down, adjust by switching to up immediately
                transpose_midi(midi_path, up_filepath, up)
                new_files.append(up_filepath)
                up += 1
            else:
                transpose_midi(midi_path, down_filepath, down)
                new_files.append(down_filepath)
                down -= 1

    return new_files


def get_velocities(midi_data: PrettyMIDI) -> List:
    """
    Analyzes MIDI file velocities.

    Args:
        midi_data (pretty_midi.PrettyMIDI): The MIDI file data.

    Returns:
        (list, list): A 2-element list containing the lowest and highest note velocities,
                    and a list of counts of note velocities broken into 10 bins.
    """
    velocities = []

    for instrument in midi_data.instruments:
        for note in instrument.notes:
            velocities.append(note.velocity)

    if velocities:
        lowest_velocity = min(velocities)
        highest_velocity = max(velocities)
    else:
        lowest_velocity, highest_velocity = 0, 0

    bin_counts, _ = np.histogram(velocities, bins=10, range=(1, 127))

    return [[lowest_velocity, highest_velocity], bin_counts.tolist()]


def augment_recording(path: str, storage_dir: str, tempo: int = 70):
    midi = PrettyMIDI(path)
    midi_first_half = PrettyMIDI(initial_tempo=tempo)
    midi_second_half = PrettyMIDI(initial_tempo=tempo)
    midi_doubled = PrettyMIDI(path)

    length = midi.get_end_time()
    halfway_point = length / 2

    for i, instrument in enumerate(midi.instruments):
        inst_fh = Instrument(program=instrument.program, name=instrument.name)
        inst_sh = Instrument(program=instrument.program, name=instrument.name)

        for note in instrument.notes:
            if note.start < halfway_point:
                inst_fh.notes.append(note)
            else:
                new_note = Note(
                    velocity=note.velocity,
                    pitch=note.pitch,
                    start=note.start - halfway_point,
                    end=note.end - halfway_point,
                )
                inst_sh.notes.append(new_note)

            shifted_note = Note(
                velocity=note.velocity,
                pitch=note.pitch,
                start=note.start + length,
                end=note.end + length,
            )
            midi_doubled.instruments[i].notes.append(shifted_note)

        midi_first_half.instruments.append(inst_fh)
        midi_second_half.instruments.append(inst_sh)

    basename = Path(path).stem
    midi_first_half.write(os.path.join(storage_dir, f"{basename}_fh.mid"))
    midi_second_half.write(os.path.join(storage_dir, f"{basename}_sh.mid"))
    midi_doubled.write(os.path.join(storage_dir, f"{basename}_db.mid"))

    results = [
        os.path.join(storage_dir, f"{basename}_fh.mid"),
        os.path.join(storage_dir, f"{basename}_sh.mid"),
        os.path.join(storage_dir, f"{basename}_db.mid"),
    ]


    return results<|MERGE_RESOLUTION|>--- conflicted
+++ resolved
@@ -4,15 +4,12 @@
 from mido import MidiFile, MetaMessage
 import numpy as np
 from pathlib import Path
-<<<<<<< HEAD
+import cv2
+from scipy.signal import convolve2d
 import matplotlib.pyplot as plt
 import matplotlib.patches as patches
 import mido
 from mido import MidiFile, MetaMessage
-=======
-import cv2
-from scipy.signal import convolve2d
->>>>>>> 0920fec7
 
 from utils import console
 
