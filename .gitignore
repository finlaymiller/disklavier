--- conflicted
+++ resolved
@@ -1,12 +1,9 @@
 data/playlist
-<<<<<<< HEAD
 runs
-=======
 data/datasets
 data/outputs
 notebooks/tmp
 *.tar.gz
->>>>>>> 0920fec7
 
 .DS_STORE
 
